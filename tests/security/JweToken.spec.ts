--- conflicted
+++ resolved
@@ -460,7 +460,6 @@
         tag: '',
         encrypted_key: '',
         aad: 'cafecafe'
-<<<<<<< HEAD
       }, registry);
       try {
         token.toCompactJwe();
@@ -482,29 +481,6 @@
         tag: 'dddd',
         encrypted_key: 'aaaa'
       }, registry);
-=======
-      }, registry);
-      try {
-        token.toCompactJwe();
-        fail('expected to throw');
-      } catch (err) {
-        expect(err.message).toContain('aad');
-      }
-    });
-
-    it('should form a compact JWE from a JSON JWE', () => {
-      const headers = Base64Url.encode(JSON.stringify({
-        alg: 'RSA-OAEP',
-        enc: 'A128GCM'
-      }));
-      const token = new JweToken({
-        protected: headers,
-        ciphertext: 'cccc',
-        iv: 'bbbb',
-        tag: 'dddd',
-        encrypted_key: 'aaaa'
-      }, registry);
->>>>>>> 5623a4ab
       expect(token.toCompactJwe()).toEqual(`${headers}.aaaa.bbbb.cccc.dddd`);
     });
   });
