--- conflicted
+++ resolved
@@ -18,11 +18,7 @@
   "author": "",
   "license": "ISC",
   "dependencies": {
-<<<<<<< HEAD
     "@decentralized-identity/did-common-typescript": "0.1.18",
-=======
-    "@decentralized-identity/did-common-typescript": "0.1.11",
->>>>>>> 5623a4ab
     "ec-key": "0.0.2",
     "jwk-to-pem": "2.0.0",
     "node-jose": "1.0.0",
